--- conflicted
+++ resolved
@@ -20,13 +20,9 @@
         <div class="uk-child-width-1-2@s uk-grid-small" uk-grid>
             <div class="uk-inline">
                 <label class="uk-form-label" for="modelName">Backbone Model</label>
-<<<<<<< HEAD
                 <div class="uk-form-controls uk-width-1-1">
-                    <select class="uk-select" id="modelName" onchange="setNumOfLayersToFinetuneSlider();">
-=======
-                <div class="uk-form-controls">
-                    <select class="uk-select {{ 'uk-form-danger' if not models }}" id="modelName">
->>>>>>> 744e4f32
+                    <select class="uk-select {{ 'uk-form-danger' if not models }}" id="modelName"
+                            onchange="setNumOfLayersToFinetuneSlider();">
                         {% if models %}
                             {% for model in models %}
                                 <option>{{ model }}</option>
