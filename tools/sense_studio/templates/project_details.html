--- conflicted
+++ resolved
@@ -12,11 +12,7 @@
         </div>
     </h1>
     <a class="ui icon button hashoverpopup" onclick="loading(this);"
-<<<<<<< HEAD
-       href="{{ url_for('annotations_bp.prepare_annotation', project=config.name) }}"
-=======
-       href="{{ url_for('annotation_bp.prepare_annotation', path=path) }}"
->>>>>>> 163959f7
+       href="{{ url_for('annotation_bp.prepare_annotation', project=config.name) }}"
        data-content="Prepare required files for all classes">
         <i class="file video outline icon"></i>
         Prepare Annotations
@@ -78,11 +74,7 @@
                                 <i class="record icon"></i>
                                 Record
                             </a>
-<<<<<<< HEAD
-                            <a class="ui icon button" onclick="loading(this);" href="{{ url_for('annotations_bp.show_video_list', split='train', label=class, project=config.name) }}">
-=======
-                            <a class="ui icon button" onclick="loading(this);" href="{{ url_for('annotation_bp.show_video_list', split='train', label=class, path=path) }}">
->>>>>>> 163959f7
+                            <a class="ui icon button" onclick="loading(this);" href="{{ url_for('annotation_bp.show_video_list', split='train', label=class, project=config.name) }}">
                                 <i class="edit icon"></i>
                                 Annotate
                             </a>
@@ -92,19 +84,11 @@
                     <div class="ui segment">
                         <h5>Valid: {{ stats[class].valid.total }} ({{ stats[class].valid.tagged }} annotated)</h5>
                         <div class="ui buttons">
-<<<<<<< HEAD
-                            <a class="ui icon button" href="{{ url_for('video_recorder_bp.record_video', project=config.name, split='valid', label=class) }}">
-                                <i class="record icon"></i>
-                                Record
-                            </a>
-                            <a class="ui icon button" onclick="loading(this);" href="{{ url_for('annotations_bp.show_video_list', split='valid', label=class, project=config.name) }}">
-=======
                             <a class="ui icon button" href="{{ url_for('video_recording_bp.record_video', project=config.name, split='valid', label=class) }}">
                                 <i class="record icon"></i>
                                 Record
                             </a>
-                            <a class="ui icon button" onclick="loading(this);" href="{{ url_for('annotation_bp.show_video_list', split='valid', label=class, path=path) }}">
->>>>>>> 163959f7
+                            <a class="ui icon button" onclick="loading(this);" href="{{ url_for('annotation_bp.show_video_list', split='valid', label=class, project=config.name) }}">
                                 <i class="edit icon"></i>
                                 Annotate
                             </a>
