--- conflicted
+++ resolved
@@ -2,18 +2,12 @@
 import numpy as np
 import os
 
-<<<<<<< HEAD
 from joblib import dump
-from sklearn.linear_model import LogisticRegression
-
-from sense import backbone_networks
-from sense import engine
-=======
 from sense.engine import InferenceEngine
 from sense.loading import build_backbone_network
 from sense.loading import get_relevant_weights
 from sense.loading import ModelConfig
->>>>>>> 75aea2ff
+from sklearn.linear_model import LogisticRegression
 
 MODULE_DIR = os.path.dirname(__file__)
 PROJECTS_OVERVIEW_CONFIG_FILE = os.path.join(MODULE_DIR, 'projects_config.json')
