--- conflicted
+++ resolved
@@ -149,26 +149,7 @@
         # Check for existing config file
         config = project_utils.load_project_config(path)
     except FileNotFoundError:
-<<<<<<< HEAD
         config = None
-=======
-        # Setup new project config
-        config = {
-            'name': name,
-            'date_created': datetime.date.today().isoformat(),
-            'classes': {},
-            'use_gpu': False,
-            'temporal': False,
-            'assisted_tagging': False,
-            'video_recording': {
-                'countdown': 3,
-                'recording': 5,
-            },
-        }
-        old_name = None
-
-    utils.write_project_config(path, config)
->>>>>>> c98aebf6
 
     # Make sure the directory is correctly set up
     project_utils.setup_new_project(project_name, path, config)
@@ -368,13 +349,8 @@
     E.g. {% set project_config = inject_project_config(project) %}
     """
     def inject_project_config(project):
-<<<<<<< HEAD
         path = project_utils.lookup_project_path(project)
         return project_utils.load_project_config(path)
-=======
-        path = utils.lookup_project_path(project)
-        return utils.load_project_config(path)
->>>>>>> c98aebf6
 
     return dict(inject_project_config=inject_project_config)
 
