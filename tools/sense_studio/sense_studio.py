--- conflicted
+++ resolved
@@ -26,67 +26,8 @@
 app = Flask(__name__)
 app.secret_key = 'd66HR8dç"f_-àgjYYic*dh'
 
-<<<<<<< HEAD
-MODULE_DIR = os.path.dirname(__file__)
-PROJECTS_OVERVIEW_CONFIG_FILE = os.path.join(MODULE_DIR, 'projects_config.json')
-
-PROJECT_CONFIG_FILE = 'project_config.json'
-
-SPLITS = ['train', 'valid']
-
-
-def _load_feature_extractor():
-    global inference_engine
-    import torch
-    from sense import engine
-    from sense import backbone_networks
-    if inference_engine is None:
-        feature_extractor = backbone_networks.StridedInflatedEfficientNet()
-
-        # Remove internal padding for feature extraction and training
-        checkpoint = torch.load('resources/backbone/strided_inflated_efficientnet.ckpt')
-        feature_extractor.load_state_dict(checkpoint)
-        feature_extractor.eval()
-
-        # Create Inference Engine
-        inference_engine = engine.InferenceEngine(feature_extractor, use_gpu=True)
-
-
-def _extension_ok(filename):
-    """ Returns `True` if the file has a valid image extension. """
-    return '.' in filename and filename.rsplit('.', 1)[1] in ('png', 'jpg', 'jpeg', 'gif', 'bmp')
-
-
-def _load_project_overview_config():
-    if os.path.isfile(PROJECTS_OVERVIEW_CONFIG_FILE):
-        with open(PROJECTS_OVERVIEW_CONFIG_FILE, 'r') as f:
-            projects = json.load(f)
-        return projects
-    else:
-        _write_project_overview_config({})
-        return {}
-
-
-def _write_project_overview_config(projects):
-    with open(PROJECTS_OVERVIEW_CONFIG_FILE, 'w') as f:
-        json.dump(projects, f, indent=2)
-
-
-def _load_project_config(path):
-    config_path = os.path.join(path, PROJECT_CONFIG_FILE)
-    with open(config_path, 'r') as f:
-        config = json.load(f)
-    return config
-
-
-def _write_project_config(path, config):
-    config_path = os.path.join(path, PROJECT_CONFIG_FILE)
-    with open(config_path, 'w') as f:
-        json.dump(config, f, indent=2)
-=======
 app.register_blueprint(annotation_bp, url_prefix='/annotation')
 app.register_blueprint(video_recording_bp, url_prefix='/video-recording')
->>>>>>> f2de41d7
 
 
 @app.route('/')
