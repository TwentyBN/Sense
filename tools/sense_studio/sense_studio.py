#!/usr/bin/env python
"""
Web app for maintaining all of your video datasets:
- Setup new datasets with custom labels and temporal tags
- Record new videos (coming soon)
- Temporally annotate your videos with custom tags
- Train custom models using strong backbone networks (coming soon)

Usage:
    sense_studio.py [--use_gpu]
    sense_studio.py (-h | --help)

Options:
    --use_gpu  Flag to indicate whether to use GPU
"""

import datetime
import glob
import os
import urllib

from docopt import docopt
from flask import Flask
from flask import jsonify
from flask import redirect
from flask import render_template
from flask import request
from flask import url_for

from tools.sense_studio import utils
from tools.sense_studio.annotation import annotation_bp
from tools.sense_studio.video_recording import video_recording_bp

app = Flask(__name__)
app.secret_key = 'd66HR8dç"f_-àgjYYic*dh'

app.register_blueprint(annotation_bp, url_prefix='/annotation')
app.register_blueprint(video_recording_bp, url_prefix='/video-recording')


@app.route('/')
def projects_overview():
    """
    Home page of SenseStudio. Show the overview of all registered projects and check if their
    locations are still valid.
    """
    projects = utils.load_project_overview_config()

    # Check if project paths still exist
    for name, project in projects.items():
        project['exists'] = os.path.exists(project['path'])

    return render_template('projects_overview.html', projects=projects)


@app.route('/projects-list', methods=['POST'])
def projects_list():
    """
    Provide the current list of projects to external callers.
    """
    projects = utils.load_project_overview_config()
    return jsonify(projects)


@app.route('/project-config', methods=['POST'])
def project_config():
    """
    Provide the config for a given project.
    """
    data = request.json
    name = data['name']
    path = utils.lookup_project_path(name)

    # Get config
    config = utils.load_project_config(path)
    return jsonify(config)


@app.route('/remove-project/<string:name>')
def remove_project(name):
    """
    Remove a given project from the config file and reload the overview page.
    """
    name = urllib.parse.unquote(name)
    projects = utils.load_project_overview_config()

    del projects[name]

    utils.write_project_overview_config(projects)

    return redirect(url_for('projects_overview'))


@app.route('/browse-directory', methods=['POST'])
def browse_directory():
    """
    Browse the local file system starting at the given path and provide the following information:
    - path_exists: If the given path exists
    - subdirs: The list of sub-directories at the given path
    """
    data = request.json
    path = data['path']

    subdirs = [d for d in glob.glob(f'{path}*') if os.path.isdir(d)] if os.path.isabs(path) else []

    return jsonify(path_exists=os.path.exists(path), subdirs=subdirs)


@app.route('/setup-project', methods=['POST'])
def setup_project():
    """
    Add a new project to the config file. Can also be used for updating an existing project.
    """
    data = request.form
    name = data['projectName']
    path = data['path']

    # Initialize project directory
    if not os.path.exists(path):
        os.mkdir(path)

    # Update project config
    try:
        # Check for existing config file
        config = utils.load_project_config(path)
        old_name = config['name']
        config['name'] = name
    except FileNotFoundError:
        # Setup new project config
        config = {
            'name': name,
            'date_created': datetime.date.today().isoformat(),
            'classes': {},
        }
        old_name = None

    utils.write_project_config(path, config)

    # Setup directory structure
    for split in utils.SPLITS:
        videos_dir = os.path.join(path, f'videos_{split}')
        if not os.path.exists(videos_dir):
            os.mkdir(videos_dir)

    # Update overall projects config file
    projects = utils.load_project_overview_config()

    if old_name and old_name in projects:
        del projects[old_name]

    projects[name] = {
        'path': path,
    }

    utils.write_project_overview_config(projects)

    return redirect(url_for('project_details', project=name))


@app.route('/project/<string:project>')
def project_details(project):
    """
    Show the details for the selected project.
    """
    project = urllib.parse.unquote(project)
    path = utils.lookup_project_path(project)
    config = utils.load_project_config(path)
    use_gpu = int(utils.get_gpu_status())

    stats = {}
    for class_name, tags in config['classes'].items():
        stats[class_name] = {}
        for split in utils.SPLITS:
            videos_path = os.path.join(path, f'videos_{split}', class_name)
            tags_path = os.path.join(path, f'tags_{split}', class_name)
            stats[class_name][split] = {
                'total': len(os.listdir(videos_path)),
                'tagged': len(os.listdir(tags_path)) if os.path.exists(tags_path) else 0,
            }

<<<<<<< HEAD
    return render_template('project_details.html', config=config, path=path, stats=stats, use_gpu=use_gpu)
=======
    return render_template('project_details.html', config=config, path=path, stats=stats, project=config['name'])
>>>>>>> 01621f84


@app.route('/add-class/<string:project>', methods=['POST'])
def add_class(project):
    """
    Add a new class to the given project.
    """
    project = urllib.parse.unquote(project)
    path = utils.lookup_project_path(project)

    # Get class name and tags
    class_name, tag1, tag2 = utils.get_class_name_and_tags(request.form)

    # Update project config
    config = utils.load_project_config(path)
    config['classes'][class_name] = [tag1, tag2]
    utils.write_project_config(path, config)

    # Setup directory structure
    for split in utils.SPLITS:
        videos_dir = os.path.join(path, f'videos_{split}')
        class_dir = os.path.join(videos_dir, class_name)

        if not os.path.exists(class_dir):
            os.mkdir(class_dir)

    return redirect(url_for("project_details", project=project))


@app.route('/toggle-gpu/<string:project>/<int:current_status>', methods=['GET'])
def toggle_gpu(project, current_status):
    """
    Switch GPU status using toggle button (cannot be changed once the inference_engine object is
    created inside 'annotation.py' -> 'load_feature_extractor').
    """
    project = urllib.parse.unquote(project)
    utils.toggle_gpu_status(status=not current_status)

    return redirect(url_for("project_details", project=project))


@app.route('/edit-class/<string:project>/<string:class_name>', methods=['POST'])
def edit_class(project, class_name):
    """
    Edit the class name and tags for an existing class in the given project.
    """
    project = urllib.parse.unquote(project)
    class_name = urllib.parse.unquote(class_name)
    path = utils.lookup_project_path(project)

    # Get new class name and tags
    new_class_name, new_tag1, new_tag2 = utils.get_class_name_and_tags(request.form)

    # Update project config
    config = utils.load_project_config(path)
    del config['classes'][class_name]
    config['classes'][new_class_name] = [new_tag1, new_tag2]
    utils.write_project_config(path, config)

    # Update directory names
    prefixes = ['videos', 'features', 'frames', 'tags']
    for split in utils.SPLITS:
        for prefix in prefixes:
            main_dir = os.path.join(path, f'{prefix}_{split}')
            class_dir = os.path.join(main_dir, class_name)

            if os.path.exists(class_dir):
                new_class_dir = os.path.join(main_dir, new_class_name)
                os.rename(class_dir, new_class_dir)

    logreg_dir = os.path.join(path, 'logreg')
    class_dir = os.path.join(logreg_dir, class_name)

    if os.path.exists(class_dir):
        new_class_dir = os.path.join(logreg_dir, new_class_name)
        os.rename(class_dir, new_class_dir)

    return redirect(url_for("project_details", project=project))


@app.route('/remove-class/<string:project>/<string:class_name>')
def remove_class(project, class_name):
    """
    Remove the given class from the config file of the given project. No data will be deleted.
    """
    project = urllib.parse.unquote(project)
    class_name = urllib.parse.unquote(class_name)
    path = utils.lookup_project_path(project)

    # Update project config
    config = utils.load_project_config(path)
    del config['classes'][class_name]
    utils.write_project_config(path, config)

    return redirect(url_for("project_details", project=project))


@app.after_request
def add_header(r):
    """
    Add headers to both force latest IE rendering engine or Chrome Frame,
    and also to cache the rendered page for 10 minutes.
    """
    r.headers["Cache-Control"] = "no-cache, no-store, must-revalidate"
    r.headers["Pragma"] = "no-cache"
    r.headers["Expires"] = "0"
    r.headers['Cache-Control'] = 'public, max-age=0'
    return r


@app.context_processor
def class_labels_processor():
    """
    This context processor will inject a method into templates,
    which can be invoked like an ordinary method in HTML templates.
    E.g. check navigation.html: line 1-2
    """
    def inject_class_labels(project):
        path = utils.lookup_project_path(project)
        class_labels = utils.get_class_labels(path)
        return class_labels
    return dict(inject_class_labels=inject_class_labels)


if __name__ == '__main__':
    args = docopt(__doc__)
    utils.toggle_gpu_status(args['--use_gpu'] or False)
    app.run(debug=True)<|MERGE_RESOLUTION|>--- conflicted
+++ resolved
@@ -178,11 +178,8 @@
                 'tagged': len(os.listdir(tags_path)) if os.path.exists(tags_path) else 0,
             }
 
-<<<<<<< HEAD
-    return render_template('project_details.html', config=config, path=path, stats=stats, use_gpu=use_gpu)
-=======
-    return render_template('project_details.html', config=config, path=path, stats=stats, project=config['name'])
->>>>>>> 01621f84
+    return render_template('project_details.html', config=config, path=path, stats=stats,
+                           project=config['name'], use_gpu=use_gpu)
 
 
 @app.route('/add-class/<string:project>', methods=['POST'])
