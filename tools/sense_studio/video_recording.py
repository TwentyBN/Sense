--- conflicted
+++ resolved
@@ -28,17 +28,12 @@
     project = urllib.parse.unquote(project)
     split = urllib.parse.unquote(split)
     label = urllib.parse.unquote(label)
-<<<<<<< HEAD
     path = project_utils.lookup_project_path(project)
-    return render_template('video_recording.html', project=project, split=split, label=label, path=path)
-=======
-    path = utils.lookup_project_path(project)
 
-    countdown, recording = utils.get_timer_default(path)
+    countdown, recording = project_utils.get_timer_default(path)
 
     return render_template('video_recording.html', project=project, split=split, label=label, path=path,
                            countdown=countdown, recording=recording)
->>>>>>> 15ec2130
 
 
 @video_recording_bp.route('/save-video/<string:project>/<string:split>/<string:label>', methods=['POST'])
