--- conflicted
+++ resolved
@@ -191,18 +191,8 @@
 }
 
 
-<<<<<<< HEAD
 function browseDirectory(path, projectName) {
     return syncRequest('/browse-directory', {path: path, project: projectName});
-=======
-function getProjects() {
-    return syncRequest('/projects-list');
-}
-
-
-function browseDirectory(path) {
-    return syncRequest('/browse-directory', {path: path});
->>>>>>> 15ec2130
 }
 
 
@@ -305,16 +295,4 @@
             element.classList.add('uk-hidden');
         }
     }
-}
-
-
-function setTimerDefault(path) {
-    let setDefaultButton = document.getElementById('setDefaultButton');
-    let countdownDuration = parseInt(document.getElementById('countdown').value);
-    let recordingDuration = parseInt(document.getElementById('duration').value);
-
-    setDefaultButton.classList.add('disabled');
-    setDefaultButton.innerHTML = "Saved";
-
-    response = syncRequest('/set-timer-default', {path: path, countdown: countdownDuration, recording: recordingDuration});
 }