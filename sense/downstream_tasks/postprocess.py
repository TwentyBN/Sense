from collections import deque

import numpy as np


class PostProcessor:

    def __init__(self, indices=None):
        self.indices = indices

    def filter(self, predictions):
        if predictions is None:
            return predictions

        if self.indices:
            if len(self.indices) == 1:
                index = self.indices[0]
                return predictions[index]
            else:
                return [predictions[index] for index in self.indices]
        return predictions

    def postprocess(self, prediction):
        raise NotImplementedError

    def __call__(self, predictions):
        return self.postprocess(self.filter(predictions))


class PostprocessClassificationOutput(PostProcessor):

    def __init__(self, mapping_dict, smoothing=1, **kwargs):
        super().__init__(**kwargs)
        self.mapping = mapping_dict
        self.smoothing = smoothing
        assert smoothing >= 1
        self.buffer = deque(maxlen=smoothing)

    def postprocess(self, classif_output):
        if classif_output is not None:
            self.buffer.append(classif_output)

        if self.buffer:
            classif_output_smoothed = sum(self.buffer) / len(self.buffer)
        else:
            classif_output_smoothed = np.zeros(len(self.mapping))

        indices = classif_output_smoothed.argsort()

        return {
            'sorted_predictions': [(self.mapping[index], classif_output_smoothed[index])
                                   for index in indices[::-1]]
        }


class PostprocessRepCounts(PostProcessor):

    def __init__(self, mapping_dict, threshold=0.4, **kwargs):
        super().__init__(**kwargs)
        self.mapping = mapping_dict
        self.threshold = threshold
        self.jumping_jack_counter = ExerciceSpecificRepCounter(
            mapping_dict,
            "counting - jumping_jacks_position=arms_down",
            "counting - jumping_jacks_position=arms_up",
            threshold)
        self.squats_counter = ExerciceSpecificRepCounter(
            mapping_dict,
            "counting - squat_position=high",
            "counting - squat_position=low",
            threshold)

    def postprocess(self, classif_output):
        if classif_output is not None:
            self.jumping_jack_counter.process(classif_output)
            self.squats_counter.process(classif_output)

        return {
            'counting': {
                "jumping_jacks": self.jumping_jack_counter.count,
                "squats": self.squats_counter.count
            }
        }


class ExerciceSpecificRepCounter:

    def __init__(self, mapping, position0, position1, threshold):
        self.threshold = threshold
        self.mapping = mapping
        self.inverse_mapping = {v: k for k, v in mapping.items()}
        self.position0 = position0
        self.position1 = position1
        self.count = 0
        self.position = 0

    def process(self, classif_output):
        if self.position == 0:
            if classif_output[self.inverse_mapping[self.position1]] > self.threshold:
                self.position = 1
        else:
            if classif_output[self.inverse_mapping[self.position0]] > self.threshold:
                self.position = 0
                self.count += 1


<<<<<<< HEAD
class EventCounter(PostProcessor):
    """
    Count how many times a certain event, tied to a specific model class, occurs. For one occurrence
    to be counted, the class probability should pass the provided threshold and then decrease below
    half the provided threshold. In other words, this object detects and counts probability spikes.
    """

    def __init__(self, key, key_idx, threshold, **kwargs):
=======
class EventCounter:
    """
    Count how many times a certain event, tied to a specific model class, occurs.

    This class implements a locking mechanism that prevents counting multiple occurrences
    when the class probability remains above the provided threshold for multiple consecutive
    time-steps. More precisely, the class probability should first decrease below half the
    provided threshold before another occurrence can be counted. In other words, this object
    detects and counts probability spikes.
    """

    def __init__(self, key, key_idx, threshold):
>>>>>>> f621472f
        """
        :param key:
            The name of the class that should be counted.
        :param key_idx:
            The index of the counted class in the predicted probability tensor.
        :param threshold:
            The threshold that should be reached for a probability spike to be counted.
        """
<<<<<<< HEAD

        super().__init__(**kwargs)
=======
>>>>>>> f621472f
        self.key = key
        self.key_idx = key_idx
        self.threshold = threshold
        self.count = 0
        self.active = False

<<<<<<< HEAD
    def postprocess(self, classif_output):
=======
    def process(self, classif_output):
>>>>>>> f621472f
        if classif_output is not None:
            if self.active and classif_output[self.key_idx] < (self.threshold / 2.):
                self.active = False
            elif not self.active and classif_output[self.key_idx] > self.threshold:
                self.active = True
                self.count += 1
<<<<<<< HEAD

        return {self.key: self.count}
=======
        return {self.key: self.count}


class PostprocessEventCounts(PostProcessor):
    """
    This class wraps a list of EventCounters and can therefore count how many times certain
    events occur.
    """

    def __init__(self, keys, label2int, label2threshold, **kwargs):
        """
        :param keys:
            The list of classes that should be counted.
        :param label2int:
            Dictionary that indicates the index of each class in the predicted probability tensor.
        :param label2threshold:
            Dictionary that indicates the threshold to use for each class.
        """
        super().__init__(**kwargs)
        self.event_counters = [
            EventCounter(key, label2int[key], label2threshold[key]) for key in keys
        ]

    def postprocess(self, classif_output):
        event_counts = {}
        for event_counter in self.event_counters:
            event_counts.update(event_counter.process(classif_output))

        return {'counting': event_counts}
>>>>>>> f621472f
<|MERGE_RESOLUTION|>--- conflicted
+++ resolved
@@ -104,16 +104,6 @@
                 self.count += 1
 
 
-<<<<<<< HEAD
-class EventCounter(PostProcessor):
-    """
-    Count how many times a certain event, tied to a specific model class, occurs. For one occurrence
-    to be counted, the class probability should pass the provided threshold and then decrease below
-    half the provided threshold. In other words, this object detects and counts probability spikes.
-    """
-
-    def __init__(self, key, key_idx, threshold, **kwargs):
-=======
 class EventCounter:
     """
     Count how many times a certain event, tied to a specific model class, occurs.
@@ -126,7 +116,6 @@
     """
 
     def __init__(self, key, key_idx, threshold):
->>>>>>> f621472f
         """
         :param key:
             The name of the class that should be counted.
@@ -135,32 +124,19 @@
         :param threshold:
             The threshold that should be reached for a probability spike to be counted.
         """
-<<<<<<< HEAD
-
-        super().__init__(**kwargs)
-=======
->>>>>>> f621472f
         self.key = key
         self.key_idx = key_idx
         self.threshold = threshold
         self.count = 0
         self.active = False
 
-<<<<<<< HEAD
-    def postprocess(self, classif_output):
-=======
     def process(self, classif_output):
->>>>>>> f621472f
         if classif_output is not None:
             if self.active and classif_output[self.key_idx] < (self.threshold / 2.):
                 self.active = False
             elif not self.active and classif_output[self.key_idx] > self.threshold:
                 self.active = True
                 self.count += 1
-<<<<<<< HEAD
-
-        return {self.key: self.count}
-=======
         return {self.key: self.count}
 
 
@@ -189,5 +165,4 @@
         for event_counter in self.event_counters:
             event_counts.update(event_counter.process(classif_output))
 
-        return {'counting': event_counts}
->>>>>>> f621472f
+        return {'counting': event_counts}