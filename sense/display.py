--- conflicted
+++ resolved
@@ -131,19 +131,13 @@
         super().__init__(y_offset=y_offset, **kwargs)
 
     def display_count(self, activity, count, img, y_pos):
-        put_text(img, f'{activity}: {count}', (10 + self.lateral_offset, y_pos))
+        put_text(img, f'{activity}: {count}', (10 + self.x_offset, y_pos))
 
     def display(self, img, display_data):
         counters = display_data['counting']
         for index, (activity, count) in enumerate(counters.items()):
             y_pos = 20 * (index + 1) + self.y_offset
-<<<<<<< HEAD
             self.display_count(activity, count, img, y_pos)
-=======
-            put_text(img, 'Exercise: {}'.format(activity[0:50]), (10, y_pos))
-            put_text(img, 'Count: {}'.format(count), (10 + self.x_offset, y_pos))
-            index += 1
->>>>>>> 0f4f98cc
         return img
 
 
