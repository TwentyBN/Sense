--- conflicted
+++ resolved
@@ -380,18 +380,14 @@
     """
     Display window for an image frame with prediction outputs from a neural network.
     """
-<<<<<<< HEAD
     def __init__(
             self,
             title: str, display_ops: List[BaseDisplay],
             border_size_top: int = 30,
             border_size_right: int = 0,
             window_size: Tuple[int, int] = (480, 640),
+            display_fn=None
     ):
-=======
-    def __init__(self, title: str, display_ops: List[BaseDisplay], border_size: int = 30,
-                 window_size: Tuple[int, int] = (480, 640), display_fn=None):
->>>>>>> 89186613
         """
         :param title:
             Title of the image frame on display.
@@ -411,19 +407,13 @@
         """
         self.window_size = window_size
         self._window_title = 'Real-time SenseNet'
-<<<<<<< HEAD
         self.border_size_top = border_size_top
         self.border_size_right = border_size_right
-        cv2.namedWindow(self._window_title, cv2.WINDOW_GUI_NORMAL + cv2.WINDOW_KEEPRATIO)
-        cv2.resizeWindow(self._window_title,
-                         self.window_size[1] + self.border_size_right,
-                         self.window_size[0] + self.border_size_top)
-=======
-        self.border_size = border_size
         if not display_fn:
             cv2.namedWindow(self._window_title, cv2.WINDOW_GUI_NORMAL + cv2.WINDOW_KEEPRATIO)
-            cv2.resizeWindow(self._window_title, self.window_size[1], self.window_size[0] + self.border_size)
->>>>>>> 89186613
+            cv2.resizeWindow(self._window_title,
+                             self.window_size[1] + self.border_size_right,
+                             self.window_size[0] + self.border_size_top)
         self.title = title
         self.display_ops = display_ops
         self.display_fn = display_fn
