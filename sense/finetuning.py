import glob
import itertools
import json
import os

import matplotlib.pyplot as plt
import numpy as np
import torch
import torch.nn as nn
import torch.optim as optim
from PIL import Image
from sklearn.metrics import confusion_matrix

from sense import camera
from sense import engine
from sense import SPLITS
from sense.engine import InferenceEngine
from sense.utils import clean_pipe_state_dict_key
from tools import directories
from tools.sense_studio import utils

MODEL_TEMPORAL_DEPENDENCY = 45
MODEL_TEMPORAL_STRIDE = 4


def set_internal_padding_false(module):
    """
    This is used to turn off padding of steppable convolution layers.
    """
    if hasattr(module, "internal_padding"):
        module.internal_padding = False


class FeaturesDataset(torch.utils.data.Dataset):
    """ Features dataset.

    This object returns a list of  features from the features dataset based on the specified parameters.

    During training, only the number of timesteps required for one temporal output is sampled from the features.

    For training with non-temporal annotations, features extracted from padded segments are discarded
    so long as the minimum video length is met.

    For training with temporal annotations, samples from the background label and non-background label
    are returned with approximately the same probability.
    """

    def __init__(self, files, labels, temporal_annotation, full_network_minimum_frames,
                 num_timesteps=None, stride=4):
        self.files = files
        self.labels = labels
        self.num_timesteps = num_timesteps
        self.stride = stride
        self.temporal_annotations = temporal_annotation
        # Compute the number of features that come from padding:
        self.num_frames_padded = int((full_network_minimum_frames - 1) / self.stride)

    def __len__(self):
        return len(self.files)

    def __getitem__(self, idx):
        features = np.load(self.files[idx])
        num_preds = features.shape[0]

        temporal_annotation = self.temporal_annotations[idx]
        # remove beggining of prediction that is not padded
        if temporal_annotation is not None:
            temporal_annotation = np.array(temporal_annotation)

        if self.num_timesteps and num_preds > self.num_timesteps:
            if temporal_annotation is not None:
                # creating the probability distribution based on temporal annotation
                prob0 = 1 / (2 * (np.sum(temporal_annotation == 0)))
                prob1 = 1 / (2 * (np.sum(temporal_annotation != 0)))
                probas = np.ones(len(temporal_annotation))
                probas[temporal_annotation == 0] = prob0
                probas[temporal_annotation != 0] = prob1
                probas = probas / np.sum(probas)

                # drawing the temporal label
                position = np.random.choice(len(temporal_annotation), 1, p=probas)[0]
                temporal_annotation = temporal_annotation[position:position + 1]

                # selecting the corresponding features.
                features = features[position * int(MODEL_TEMPORAL_STRIDE / self.stride): position * int(
                    MODEL_TEMPORAL_STRIDE / self.stride) + self.num_timesteps]
            else:
                # remove padded frames
                minimum_position = min(num_preds - self.num_timesteps - 1,
                                       self.num_frames_padded)
                minimum_position = max(minimum_position, 0)
                position = np.random.randint(minimum_position, num_preds - self.num_timesteps)
                features = features[position: position + self.num_timesteps]
            # will assume that we need only one output
        if temporal_annotation is None:
            temporal_annotation = [-100]
        return [features, self.labels[idx], temporal_annotation]


def generate_data_loader(features_dir, tags_dir, label_names, label2int,
                         label2int_temporal_annotation, num_timesteps=5, batch_size=16, shuffle=True,
                         stride=4, temporal_annotation_only=False,
                         full_network_minimum_frames=MODEL_TEMPORAL_DEPENDENCY):
    # Find pre-computed features and derive corresponding labels
    labels_string = []
    temporal_annotation = []

    # Use all pre-computed features
    features = []
    labels = []
    for label in label_names:
        feature_temp = glob.glob(os.path.join(features_dir, label, '*.npy'))
        features += feature_temp
        labels += [label2int[label]] * len(feature_temp)
        labels_string += [label] * len(feature_temp)

    # check if annotation exist for each video
    for label, feature in zip(labels_string, features):
        class_mapping = {0: "counting_background",
                         1: f'{label}_position_1',
                         2: f'{label}_position_2'}
        temporal_annotation_file = feature.replace(features_dir, tags_dir).replace(".npy", ".json")
        if os.path.isfile(temporal_annotation_file) and temporal_annotation_only:
            annotation = json.load(open(temporal_annotation_file))["time_annotation"]
            annotation = np.array([label2int_temporal_annotation[class_mapping[y]] for y in annotation])
            temporal_annotation.append(annotation)
        else:
            temporal_annotation.append(None)

    if temporal_annotation_only:
        features = [x for x, y in zip(features, temporal_annotation) if y is not None]
        labels = [x for x, y in zip(labels, temporal_annotation) if y is not None]
        temporal_annotation = [x for x in temporal_annotation if x is not None]

    # Build data-loader
    dataset = FeaturesDataset(features, labels, temporal_annotation,
                              num_timesteps=num_timesteps, stride=stride,
                              full_network_minimum_frames=full_network_minimum_frames)

    try:
        return torch.utils.data.DataLoader(dataset, shuffle=shuffle, batch_size=batch_size)
    except Exception as e:
<<<<<<< HEAD
        pass

    return data_loader
=======
        return None
>>>>>>> 15dc6991


def uniform_frame_sample(video, sample_rate):
    """
    Uniformly sample video frames according to the provided sample_rate.
    """
    depth = video.shape[0]
    if sample_rate < 1.:
        indices = np.arange(0, depth, 1. / sample_rate)
        offset = int((depth - indices[-1]) / 2)
        sampled_frames = (indices + offset).astype(np.int32)
        return video[sampled_frames]
    return video


def extract_frames(video_path, inference_engine, path_frames=None, return_frames=True):
    save_frames = path_frames is not None and not os.path.exists(path_frames)

    if not save_frames and not return_frames:
        # Nothing to do
        return None

    # Read frames from video
    video_source = camera.VideoSource(size=inference_engine.expected_frame_size, filename=video_path)
    video_fps = video_source.get_fps()
    frames = []

    while True:
        images = video_source.get_image()
        if images is None:
            break
        else:
            image, image_rescaled = images
            frames.append(image_rescaled)

    frames = uniform_frame_sample(np.array(frames), inference_engine.fps / video_fps)

    # Save frames if a path was provided
    if save_frames:
        os.makedirs(path_frames)

        for idx, frame in enumerate(frames[::MODEL_TEMPORAL_STRIDE]):
            Image.fromarray(frame[:, :, ::-1]).resize((400, 300)).save(
                os.path.join(path_frames, f'{idx}.jpg'), quality=50)

    return frames


def compute_features(path_features, inference_engine, frames, batch_size=None, num_timesteps=1):
    # Compute how many frames are padded to the left in order to "warm up" the model -- removing previous predictions
    # from the internal states -- with the first image, and to ensure we have enough frames in the video.
    # We also want the first non padding frame to output a feature
    frames_to_add = MODEL_TEMPORAL_STRIDE * (MODEL_TEMPORAL_DEPENDENCY // MODEL_TEMPORAL_STRIDE + 1) - 1

    # Possible improvement: investigate if a symmetric or reflect padding could be better for
    # temporal annotation prediction instead of the static first frame
    frames = np.pad(frames, ((frames_to_add, 0), (0, 0), (0, 0), (0, 0)), mode='edge')
    clip = frames[None].astype(np.float32)

    # Run the model on padded frames in order to remove the state in the current model coming
    # from the previous video.
    pre_features = inference_engine.infer(clip[:, 0:frames_to_add + 1], batch_size=batch_size)

    # Depending on the number of layers we finetune, we keep the number of features from padding
    # equal to the temporal dependency of the model.
    temporal_dependency_features = np.array(pre_features)[-num_timesteps:]

    # Predictions of the actual video frames
    predictions = inference_engine.infer(clip[:, frames_to_add + 1:], batch_size=batch_size)
    predictions = np.concatenate([temporal_dependency_features, predictions], axis=0)
    features = np.array(predictions)

    # Save features
    os.makedirs(os.path.dirname(path_features), exist_ok=True)
    np.save(path_features, features)


def compute_frames_and_features(inference_engine: InferenceEngine, project_path: str, videos_dir: str,
                                frames_dir: str, features_dir: str):
    """
    Split the videos in the given directory into frames and compute features on each frame.
    Results are stored in the given directories for frames and features.

    :param inference_engine:
        Initialized InferenceEngine that can be used for computing the features.
    :param project_path:
        The path of the current project.
    :param videos_dir:
        Directory where the videos are stored.
    :param frames_dir:
        Directory where frames should be stored. One sub-directory will be created per video with extracted frames as
        numbered .jpg files in there.
    :param features_dir:
        Directory where computed features should be stored. One .npy file will be created per video.
    """
    # Create features and frames folders
    os.makedirs(features_dir, exist_ok=True)
    os.makedirs(frames_dir, exist_ok=True)

    # Loop through all videos for the given class-label
    videos = glob.glob(os.path.join(videos_dir, '*.mp4'))
    num_videos = len(videos)
    for idx, video_path in enumerate(videos):
        print(f'\r  {videos_dir}  -->  Processing video {idx + 1} / {num_videos}',
              end='' if idx < (num_videos - 1) else '\n')

        video_name = os.path.basename(video_path).replace('.mp4', '')
        path_frames = os.path.join(frames_dir, video_name)
        path_features = os.path.join(features_dir, f'{video_name}.npy')

        features_needed = (utils.get_project_setting(project_path, 'assisted_tagging')
                           and not os.path.exists(path_features))

        frames = extract_frames(video_path=video_path,
                                inference_engine=inference_engine,
                                path_frames=path_frames,
                                return_frames=features_needed)

        if features_needed:
            compute_features(path_features=path_features,
                             inference_engine=inference_engine,
                             frames=frames,
                             batch_size=64,
                             num_timesteps=1)


def extract_features(path_in, model_config, net, num_layers_finetune, use_gpu, num_timesteps=1, log_fn=print):
    # Create inference engine
    inference_engine = engine.InferenceEngine(net, use_gpu=use_gpu)

    # extract features
    for split in SPLITS:
        videos_dir = directories.get_videos_dir(path_in, split)
        features_dir = directories.get_features_dir(path_in, split, model_config, num_layers_finetune)
        video_files = glob.glob(os.path.join(videos_dir, "*", "*.mp4"))

        num_videos = len(video_files)
        log_fn(f"\nFound {num_videos} videos to process in the {split}-set")
        for video_index, video_path in enumerate(video_files):
<<<<<<< HEAD
            if training_logs:
                training_logs.put(f'\rExtract features from video {video_index + 1} / {num_videos}')
            print(f'\rExtract features from video {video_index + 1} / {num_videos}',
                  end='' if video_index < (num_videos - 1) else '\n')
            path_features = video_path.replace(videos_dir, features_dir).replace(".mp4", ".npy")

            if os.path.isfile(path_features):
                print("\n\tSkipped - feature was already precomputed.")
                if training_logs:
                    training_logs.put("\n\tSkipped - feature was already precomputed.")
=======
            log_fn(f'\rExtract features from video {video_index + 1} / {num_videos}')
            path_out = video_path.replace(videos_dir, features_dir).replace(".mp4", ".npy")

            if os.path.isfile(path_out):
                log_fn("\tSkipped - feature was already precomputed.")
>>>>>>> 15dc6991
            else:
                # Read all frames
                frames = extract_frames(video_path=video_path,
                                        inference_engine=inference_engine)
                compute_features(path_features=path_features,
                                 inference_engine=inference_engine,
                                 frames=frames,
                                 batch_size=16,
                                 num_timesteps=num_timesteps)

        log_fn('\n')


def training_loops(net, train_loader, valid_loader, use_gpu, num_epochs, lr_schedule, label_names, path_out,
                   temporal_annotation_training=False, log_fn=print):
    criterion = nn.CrossEntropyLoss()
    optimizer = optim.Adam(net.parameters(), lr=0.0001)

    best_state_dict = None
    best_top1 = 0.
    best_loss = 9999

    for epoch in range(0, num_epochs):  # loop over the dataset multiple times
        new_lr = lr_schedule.get(epoch)
        if new_lr:
            log_fn(f"update lr to {new_lr}")
            for param_group in optimizer.param_groups:
                param_group['lr'] = new_lr

        net.train()
        train_loss, train_top1, cnf_matrix = run_epoch(train_loader, net, criterion, optimizer,
                                                       use_gpu,
                                                       temporal_annotation_training=temporal_annotation_training)
        net.eval()
        valid_loss, valid_top1, cnf_matrix = run_epoch(valid_loader, net, criterion, None, use_gpu,
                                                       temporal_annotation_training=temporal_annotation_training)

        log_fn('[%d] train loss: %.3f train top1: %.3f valid loss: %.3f top1: %.3f'
               % (epoch + 1, train_loss, train_top1, valid_loss, valid_top1))

        if not temporal_annotation_training:
            if valid_top1 > best_top1:
                best_top1 = valid_top1
                best_state_dict = net.state_dict().copy()
                save_confusion_matrix(path_out, cnf_matrix, label_names)
        else:
            if valid_loss < best_loss:
                best_loss = valid_loss
                best_state_dict = net.state_dict().copy()

        # save the last checkpoint
        model_state_dict = net.state_dict().copy()
        model_state_dict = {clean_pipe_state_dict_key(key): value
                            for key, value in model_state_dict.items()}
        torch.save(model_state_dict, os.path.join(path_out, "last_classifier.checkpoint"))

    log_fn('Finished Training')
    return best_state_dict


def run_epoch(data_loader, net, criterion, optimizer=None, use_gpu=False,
              temporal_annotation_training=False):
    running_loss = 0.0
    epoch_top_predictions = []
    epoch_labels = []

    for i, data in enumerate(data_loader):
        # get the inputs; data is a list of [inputs, targets]
        inputs, targets, temporal_annotation = data
        if temporal_annotation_training:
            targets = temporal_annotation
        if use_gpu:
            inputs = inputs.cuda()
            targets = targets.cuda()

        # forward + backward + optimize
        if net.training:
            # Run on each batch element independently
            outputs = [net(input_i) for input_i in inputs]
            # Concatenate outputs to get a tensor of size batch_size x num_classes
            outputs = torch.cat(outputs, dim=0)

            if temporal_annotation_training:
                # take only targets one batch
                targets = targets[:, 0]
                # realign the number of outputs
                min_pred_number = min(outputs.shape[0], targets.shape[0])
                targets = targets[0:min_pred_number]
                outputs = outputs[0:min_pred_number]
        else:
            # Average predictions on the time dimension to get a tensor of size 1 x num_classes
            # This assumes validation operates with batch_size=1 and process all available features (no cropping)
            assert data_loader.batch_size == 1
            outputs = net(inputs[0])
            if temporal_annotation_training:
                targets = targets[0]
                # realign the number of outputs
                min_pred_number = min(outputs.shape[0], targets.shape[0])
                targets = targets[0:min_pred_number]
                outputs = outputs[0:min_pred_number]
            else:
                outputs = torch.mean(outputs, dim=0, keepdim=True)

        loss = criterion(outputs, targets)
        if optimizer is not None:
            loss.backward()
            optimizer.step()
            optimizer.zero_grad()

        # Store label and predictions to compute statistics later
        epoch_labels += list(targets.cpu().numpy())
        epoch_top_predictions += list(outputs.argmax(dim=1).cpu().numpy())

        # print statistics
        running_loss += loss.item()

    epoch_labels = np.array(epoch_labels)
    epoch_top_predictions = np.array(epoch_top_predictions)

    top1 = np.mean(epoch_labels == epoch_top_predictions)
    loss = running_loss / len(data_loader)

    cnf_matrix = confusion_matrix(epoch_labels, epoch_top_predictions)

    return loss, top1, cnf_matrix


def save_confusion_matrix(
        path_out,
        confusion_matrix_array,
        classes,
        normalize=False,
        title='Confusion matrix',
        cmap=plt.cm.Blues):
    """
    This function creates a matplotlib figure out of the provided confusion matrix and saves it
    to a file. The provided numpy array is also saved. Normalization can be applied by setting
    `normalize=True`.
    """

    plt.figure()
    plt.imshow(confusion_matrix_array, interpolation='nearest', cmap=cmap)
    plt.colorbar()
    tick_marks = np.arange(len(classes))
    plt.xticks(tick_marks, classes, rotation=90)
    plt.yticks(tick_marks, classes)

    accuracy = np.diag(confusion_matrix_array).sum() / confusion_matrix_array.sum()
    title += '\nAccuracy={:.1f}'.format(100 * float(accuracy))
    plt.title(title)

    if normalize:
        confusion_matrix_array = confusion_matrix_array.astype('float')
        confusion_matrix_array /= confusion_matrix_array.sum(axis=1)[:, np.newaxis]

    plt.ylabel('True label')
    plt.xlabel('Predicted label')
    thresh = confusion_matrix_array.max() / 2.
    for i, j in itertools.product(range(confusion_matrix_array.shape[0]),
                                  range(confusion_matrix_array.shape[1])):
        plt.text(j, i, confusion_matrix_array[i, j],
                 horizontalalignment="center",
                 color="white" if confusion_matrix_array[i, j] > thresh else "black")

    plt.savefig(os.path.join(path_out, 'confusion_matrix.png'), bbox_inches='tight',
                transparent=False, pad_inches=0.1, dpi=300)
    plt.close()

    np.save(os.path.join(path_out, 'confusion_matrix.npy'), confusion_matrix_array)<|MERGE_RESOLUTION|>--- conflicted
+++ resolved
@@ -140,13 +140,7 @@
     try:
         return torch.utils.data.DataLoader(dataset, shuffle=shuffle, batch_size=batch_size)
     except Exception as e:
-<<<<<<< HEAD
-        pass
-
-    return data_loader
-=======
         return None
->>>>>>> 15dc6991
 
 
 def uniform_frame_sample(video, sample_rate):
@@ -286,24 +280,11 @@
         num_videos = len(video_files)
         log_fn(f"\nFound {num_videos} videos to process in the {split}-set")
         for video_index, video_path in enumerate(video_files):
-<<<<<<< HEAD
-            if training_logs:
-                training_logs.put(f'\rExtract features from video {video_index + 1} / {num_videos}')
-            print(f'\rExtract features from video {video_index + 1} / {num_videos}',
-                  end='' if video_index < (num_videos - 1) else '\n')
+            log_fn(f'\rExtract features from video {video_index + 1} / {num_videos}')
             path_features = video_path.replace(videos_dir, features_dir).replace(".mp4", ".npy")
 
             if os.path.isfile(path_features):
-                print("\n\tSkipped - feature was already precomputed.")
-                if training_logs:
-                    training_logs.put("\n\tSkipped - feature was already precomputed.")
-=======
-            log_fn(f'\rExtract features from video {video_index + 1} / {num_videos}')
-            path_out = video_path.replace(videos_dir, features_dir).replace(".mp4", ".npy")
-
-            if os.path.isfile(path_out):
                 log_fn("\tSkipped - feature was already precomputed.")
->>>>>>> 15dc6991
             else:
                 # Read all frames
                 frames = extract_frames(video_path=video_path,
