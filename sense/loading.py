--- conflicted
+++ resolved
@@ -239,14 +239,7 @@
     backbone_network = getattr(backbone_networks, selected_config.model_name)()
     if not running_on_travis():
         if weights_finetuned:
-<<<<<<< HEAD
-            # Update weights of layers that were finetuned
-            weights_finetuned = {key: weight for key, weight in weights_finetuned.items()
-                                 if key in weights}
-            weights = {**weights, **weights_finetuned}
-=======
             update_backbone_weights(weights, weights_finetuned)
->>>>>>> f621472f
         backbone_network.load_state_dict(weights)
     backbone_network.eval()
     return backbone_network
