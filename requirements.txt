--- conflicted
+++ resolved
@@ -6,12 +6,9 @@
 docopt                  ==0.6.2       # MIT
 matplotlib              ==3.3.2       # BSD
 scikit-learn            ==0.23.2      # BSD
-<<<<<<< HEAD
 Flask                   ==1.1.2       # BSD
 Pillow                  ==8.0.1       # HPND
-=======
 ffmpeg-python           ==0.2.0       # GNU-GPL
->>>>>>> 5f246ff3
 
 # Dependencies needed for converting Pytorch models to CoreML
 tensorflow              ==1.14.0
